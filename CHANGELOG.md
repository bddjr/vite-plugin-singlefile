# Change Log

<<<<<<< HEAD
| Date       | Version | Notes                                                     |
| ---------- | ------- | --------------------------------------------------------- |
| 2021-01-09 | 0.1.0   | First post!                                               |
| 2021-01-14 | 0.2.0   | Fix for newest Vite beta, including CSS support           |
| 2021-01-14 | 0.3.0   | Borked npm update                                         |
| 2021-01-14 | 0.4.0   | Work around regex accidental replacement variables issue. |
=======
| Date       | Version | Notes                           |
| ---------- | ------- | ------------------------------- |
| 2021-01-09 | 0.1.0   | First post!                     |
| 2021-01-20 | 0.1.1   | Add TypeScript declaration file |
>>>>>>> 66dc0343
<|MERGE_RESOLUTION|>--- conflicted
+++ resolved
@@ -1,15 +1,9 @@
 # Change Log
 
-<<<<<<< HEAD
 | Date       | Version | Notes                                                     |
 | ---------- | ------- | --------------------------------------------------------- |
 | 2021-01-09 | 0.1.0   | First post!                                               |
 | 2021-01-14 | 0.2.0   | Fix for newest Vite beta, including CSS support           |
 | 2021-01-14 | 0.3.0   | Borked npm update                                         |
 | 2021-01-14 | 0.4.0   | Work around regex accidental replacement variables issue. |
-=======
-| Date       | Version | Notes                           |
-| ---------- | ------- | ------------------------------- |
-| 2021-01-09 | 0.1.0   | First post!                     |
-| 2021-01-20 | 0.1.1   | Add TypeScript declaration file |
->>>>>>> 66dc0343
+| 2021-01-21 | 0.5.0   | Add TypeScript declaration file (originally 0.1.1 with the wrong base, forgot to push 0.2-0.4) |